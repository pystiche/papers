--- conflicted
+++ resolved
@@ -70,16 +70,11 @@
         impl_params=impl_params, instance_norm=instance_norm
     ).style_loss
 
-<<<<<<< HEAD
-    style_loss = paper.style_loss(impl_params=impl_params, instance_norm=instance_norm,)
-    assert isinstance(style_loss, pystiche.loss.MultiLayerEncodingLoss)
-=======
     style_loss = paper.style_loss(
         impl_params=impl_params,
         instance_norm=instance_norm,
     )
-    assert isinstance(style_loss, ops.MultiLayerEncodingOperator)
->>>>>>> c955e171
+    assert isinstance(style_loss, pystiche.loss.MultiLayerEncodingLoss)
 
     with subtests.test("encoding_ops"):
         assert all(isinstance(loss, paper.GramLoss) for loss in style_loss.children())
@@ -103,12 +98,8 @@
 
     with subtests.test("content_loss"):
         assert isinstance(
-<<<<<<< HEAD
-            perceptual_loss.content_loss, pystiche.loss.FeatureReconstructionLoss,
-=======
             perceptual_loss.content_loss,
-            ops.FeatureReconstructionOperator,
->>>>>>> c955e171
+            pystiche.loss.FeatureReconstructionLoss,
         )
 
     with subtests.test("style_loss"):
