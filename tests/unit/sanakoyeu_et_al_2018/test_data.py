import functools
import os
from distutils import dir_util
from os import path

import pytest

import pytorch_testing_utils as ptu
import torch
from torch import nn
from torch.utils.data import DataLoader

import pystiche
import pystiche.image.transforms.functional as F
import pystiche_papers.sanakoyeu_et_al_2018 as paper
from pystiche.data import DownloadableImageCollection, ImageFolderDataset
from pystiche.image import (
    extract_edge_size,
    extract_image_size,
    make_single_image,
    transforms,
    write_image,
)
from pystiche.misc import to_2d_arg
from pystiche_papers.data.utils import (
    RandomNumIterationsBatchSampler,
    SequentialNumIterationsBatchSampler,
)
from pystiche_papers.utils import make_reproducible

from . import make_paper_mock_target
from tests import asserts, mocks, parametrize
from tests.utils import make_tar


@pytest.fixture()
def patch_collect_images(mocker):
    return mocker.patch(
        make_paper_mock_target("_data", "ImageFolderDataset", "_collect_image_files"),
        return_value=[],
    )


def test_ClampSize_invalid_sizes():
    with pytest.raises(ValueError):
        paper.ClampSize(min_edge_size=2, max_edge_size=1)


def test_ClampSize_normal_image(image):
    short_edge_size, long_edge_size = sorted(extract_image_size(image))
    min_edge_size = short_edge_size // 2
    max_edge_size = long_edge_size * 2
    transform = paper.ClampSize(
        min_edge_size=min_edge_size, max_edge_size=max_edge_size
    )

    assert transform(image) is image


def test_ClampSize_too_large_image(image):
    long_edge_size = max(extract_image_size(image))
    max_edge_size = long_edge_size // 2
    min_edge_size = max_edge_size - 1
    transform = paper.ClampSize(
        min_edge_size=min_edge_size, max_edge_size=max_edge_size
    )

    actual = transform(image)
    expected = F.resize(image, max_edge_size, edge="long")
    ptu.assert_allclose(actual, expected)


def test_ClampSize_too_small_image(image):
    short_edge_size = min(extract_image_size(image))
    min_edge_size = short_edge_size * 2
    max_edge_size = min_edge_size + 1
    transform = paper.ClampSize(
        min_edge_size=min_edge_size, max_edge_size=max_edge_size
    )

    actual = transform(image)
    expected = F.resize(image, min_edge_size, edge="short")
    ptu.assert_allclose(actual, expected)


def test_ClampSize_far_too_small_image(image_small_landscape):
    short_edge_size = min(extract_image_size(image_small_landscape))
    min_edge_size = short_edge_size * 5
    max_edge_size = min_edge_size + 1
    transform = paper.ClampSize(
        min_edge_size=min_edge_size, max_edge_size=max_edge_size
    )

    actual = transform(image_small_landscape)
    expected = F.resize(image_small_landscape, (min_edge_size, min_edge_size))
    ptu.assert_allclose(actual, expected)


def test_ClampSize_repr(subtests):
    kwargs = {"min_edge_size": 1, "max_edge_size": 2, "interpolation_mode": "bicubic"}
    transform = paper.ClampSize(**kwargs)

    assert isinstance(repr(transform), str)

    assert_property_in_repr = functools.partial(
        asserts.assert_property_in_repr, repr(transform)
    )
    for name, value in kwargs.items():
        with subtests.test(name):
            assert_property_in_repr(name, value)


def test_OptionalUpsample_normal_image(image):
    short_edge_size = extract_edge_size(image, edge="short")
    min_edge_size = short_edge_size // 2
    transform = paper.OptionalUpsample(min_edge_size=min_edge_size,)

    assert transform(image) is image


def test_OptionalUpsample_too_small(image):
    short_edge_size = extract_edge_size(image, edge="short")
    min_edge_size = short_edge_size * 2
    transform = paper.OptionalUpsample(min_edge_size=min_edge_size)

    actual = transform(image)
    expected = F.resize(image, min_edge_size, edge="short")
    ptu.assert_allclose(actual, expected)


def test_OptionalUpsample_repr(subtests):
    kwargs = {"min_edge_size": 1, "interpolation_mode": "bicubic"}
    transform = paper.OptionalUpsample(**kwargs)

    assert isinstance(repr(transform), str)

    assert_property_in_repr = functools.partial(
        asserts.assert_property_in_repr, repr(transform)
    )
    for name, value in kwargs.items():
        with subtests.test(name):
            assert_property_in_repr(name, value)


def test_RandomCrop_size(mocker, image_small_landscape):
    mocker.patch(
        mocks.make_mock_target("sanakoyeu_et_al_2018", "_data", "_adapted_uniform_int"),
        side_effect=lambda shape, low, high, same_on_batch: torch.ones(
            shape, dtype=torch.int32
        ).mul(high),
    )
    edge_size = extract_edge_size(image_small_landscape) // 2
    transform = paper.RandomCrop(edge_size, p=1.0)

    output_image = transform(image_small_landscape)
    assert extract_image_size(output_image) == to_2d_arg(edge_size)


def test_RandomCrop_repr(subtests):
    kwargs = dict(
        size=(1, 1), interpolation="bicubic", same_on_batch=True, align_corners=True
    )
    transform = paper.RandomCrop(**kwargs)

    assert isinstance(repr(transform), str)

    assert_property_in_repr = functools.partial(
        asserts.assert_property_in_repr, repr(transform)
    )
    for name, value in kwargs.items():
        with subtests.test(name):
            assert_property_in_repr(name, value)


def test_image_transform():
    edge_size = 768
    make_reproducible()
    image = torch.rand(1, 3, 800, 800)

    transform = paper.image_transform(impl_params=False, edge_size=edge_size)
    make_reproducible()
    actual = transform(image)

    transform = nn.Sequential(
        paper.OptionalUpsample(edge_size), transforms.ValidRandomCrop(edge_size),
    )
    make_reproducible()
    expected = transform(image)

    ptu.assert_allclose(actual, expected)


def test_image_transform_impl_params():
    edge_size = 768
    make_reproducible()
    image = torch.rand(1, 3, 800, 800)

    transform = paper.image_transform(impl_params=True, edge_size=edge_size)
    make_reproducible()
    actual = transform(image)

    transform = nn.Sequential(
        paper.ClampSize(),
        paper.pre_crop_augmentation(),
        paper.RandomCrop(edge_size, p=1.0),
        paper.post_crop_augmentation(),
    )
    make_reproducible()
    expected = transform(image)

    ptu.assert_allclose(actual, expected)


def test_images_smoke():
    assert isinstance(paper.images(), DownloadableImageCollection)


def test_WikiArt_unknown_style(tmpdir):
    style = "unknown"
    with pytest.raises(ValueError):
        paper.style_dataset(tmpdir, style)


@pytest.fixture
def wiki_art_style(monkeypatch):
    style = "style"
    monkeypatch.setitem(paper.WikiArt.MD5_CHECKSUMS, style, None)
    monkeypatch.setattr(
        make_paper_mock_target("_data", "WikiArt", "STYLES"),
        (*paper.WikiArt.STYLES, style),
    )
    return style


@pytest.fixture
def wiki_art_dir(wiki_art_style, tmpdir, image_small_0, image_small_1, image_small_2):
    images = (image_small_0, image_small_1, image_small_2)

    sub_dir = path.join(tmpdir, wiki_art_style)
    os.mkdir(sub_dir)
    for idx, image in enumerate(images):
        write_image(image, path.join(sub_dir, f"{idx}.png"))
    make_tar(f"{sub_dir}.tar.gz", sub_dir)
    dir_util.remove_tree(sub_dir)

    return tmpdir, wiki_art_style, images


def test_WikiArt_extract(wiki_art_dir):
    root, style, images = wiki_art_dir

    dataset = paper.WikiArt(root, style, download=True)

    actual = iter(dataset)
    expected = (make_single_image(image) for image in images)

    assert {pystiche.TensorKey(tensor) for tensor in actual} == {
        pystiche.TensorKey(tensor) for tensor in expected
    }


def test_WikiArt_download_existing_sub_dir(wiki_art_style, tmpdir):
    os.mkdir(path.join(tmpdir, wiki_art_style))

    with pytest.raises(RuntimeError):
        paper.WikiArt(tmpdir, wiki_art_style, download=True)


def test_style_dataset_smoke(
    subtests, wiki_art_style, patch_collect_images, tmpdir, style_image
):
    root = tmpdir

    dataset = paper.style_dataset(root, wiki_art_style, download=False)
    assert isinstance(dataset, ImageFolderDataset)

    with subtests.test("root"):
        assert dataset.root == root

    with subtests.test("style"):
        assert dataset.style == wiki_art_style

    with subtests.test("transform"):
        make_reproducible()
        actual = dataset.transform(style_image)

        transform = paper.image_transform()
        make_reproducible()
        expected = transform(style_image)
        ptu.assert_allclose(actual, expected)


def test_content_dataset_transform_impl_params(
    subtests, patch_collect_images, content_image
):
    dataset = paper.content_dataset("root")

    assert isinstance(dataset, paper.Places365Subset)

    with subtests.test("transform"):
        make_reproducible()
        actual = dataset.transform(content_image)

        transform = nn.Sequential(transforms.Rescale(2.0), paper.image_transform())
        make_reproducible()
        expected = transform(content_image)
        ptu.assert_allclose(actual, expected)


<<<<<<< HEAD
@parametrize.data(("impl_params", "num_samples"), ((True, 300_000), (False, 100_000)))
def test_batch_sampler(impl_params, num_samples):
    batch_sampler = paper.sampler((), impl_params=impl_params)
=======
@parametrize.data(
    ("impl_params", "batch_sampler_type", "num_iterations"),
    (
        (True, RandomNumIterationsBatchSampler, 300_000),
        (False, SequentialNumIterationsBatchSampler, 100_000),
    ),
)
def test_batch_sampler(impl_params, batch_sampler_type, num_iterations):
    batch_sampler = paper.batch_sampler((), impl_params=impl_params)
>>>>>>> 08970676

    assert isinstance(batch_sampler, batch_sampler_type)
    assert batch_sampler.num_iterations == num_iterations


def test_image_loader(subtests):
    dataset = ()
    image_loader = paper.image_loader(dataset)

    assert isinstance(image_loader, DataLoader)

    with subtests.test("sampler"):
        assert isinstance(image_loader.sampler, type(paper.sampler(dataset)),)<|MERGE_RESOLUTION|>--- conflicted
+++ resolved
@@ -307,11 +307,6 @@
         ptu.assert_allclose(actual, expected)
 
 
-<<<<<<< HEAD
-@parametrize.data(("impl_params", "num_samples"), ((True, 300_000), (False, 100_000)))
-def test_batch_sampler(impl_params, num_samples):
-    batch_sampler = paper.sampler((), impl_params=impl_params)
-=======
 @parametrize.data(
     ("impl_params", "batch_sampler_type", "num_iterations"),
     (
@@ -321,7 +316,6 @@
 )
 def test_batch_sampler(impl_params, batch_sampler_type, num_iterations):
     batch_sampler = paper.batch_sampler((), impl_params=impl_params)
->>>>>>> 08970676
 
     assert isinstance(batch_sampler, batch_sampler_type)
     assert batch_sampler.num_iterations == num_iterations
