--- conflicted
+++ resolved
@@ -29,18 +29,12 @@
     configs = ((True, "mean"), (False, "sum"))
     for impl_params, loss_reduction in configs:
         with subtests.test(impl_params=impl_params):
-<<<<<<< HEAD
-            loss = paper.FeatureReconstructionLoss(encoder, impl_params=impl_params,)
-            loss.set_target_image(target_image)
-            actual = loss(input_image)
-=======
-            op = paper.FeatureReconstructionOperator(
+            loss = paper.FeatureReconstructionLoss(
                 encoder,
                 impl_params=impl_params,
             )
-            op.set_target_image(target_image)
-            actual = op(input_image)
->>>>>>> c955e171
+            loss.set_target_image(target_image)
+            actual = loss(input_image)
 
             desired = mse_loss(input_enc, target_enc, reduction=loss_reduction)
 
@@ -134,15 +128,10 @@
     configs = ((True, 1.0 / 2.0), (False, 1.0))
     for impl_params, score_correction_factor in configs:
         with subtests.test(impl_params=impl_params):
-<<<<<<< HEAD
-            loss = paper.TotalVariationLoss(impl_params=impl_params,)
-            actual = loss(input_image)
-=======
-            op = paper.TotalVariationOperator(
+            loss = paper.TotalVariationLoss(
                 impl_params=impl_params,
             )
-            actual = op(input_image)
->>>>>>> c955e171
+            actual = loss(input_image)
 
             score = F.total_variation_loss(
                 input_image, exponent=loss.exponent, reduction="sum"
@@ -172,12 +161,8 @@
 
     with subtests.test("content_loss"):
         assert isinstance(
-<<<<<<< HEAD
-            perceptual_loss.content_loss, paper.FeatureReconstructionLoss,
-=======
             perceptual_loss.content_loss,
-            paper.FeatureReconstructionOperator,
->>>>>>> c955e171
+            paper.FeatureReconstructionLoss,
         )
 
     with subtests.test("style_loss"):
