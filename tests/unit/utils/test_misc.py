--- conflicted
+++ resolved
@@ -192,46 +192,6 @@
     assert hash == utils.get_sha256_hash(file)[:hash_len]
 
 
-<<<<<<< HEAD
-=======
-@pytest.mark.xfail
-def test_load_state_dict_from_url_torch_1_5_1(subtests, tmpdir):
-    url = "https://download.pystiche.org/models/conv2d-1.5.1.pth"
-    file = path.join(tmpdir, path.basename(url))
-
-    hub.download_url_to_file(url, file, progress=False)
-    state_dict = torch.load(file)
-
-    with subtests.test("hub"):
-        ptu.assert_allclose(
-            hub.load_state_dict_from_url(url, model_dir=tmpdir), state_dict
-        )
-
-    with subtests.test("compat"):
-        ptu.assert_allclose(
-            utils.load_state_dict_from_url(url, model_dir=tmpdir), state_dict
-        )
-
-
-@pytest.mark.xfail
-def test_load_state_dict_from_url_torch_1_6_0(subtests, tmpdir):
-    url = "https://download.pystiche.org/models/conv2d-1.6.0.pth"
-    file = path.join(tmpdir, path.basename(url))
-
-    hub.download_url_to_file(url, file, progress=False)
-    state_dict = torch.load(file)
-
-    with subtests.test("hub"):
-        with pytest.raises(RuntimeError):
-            hub.load_state_dict_from_url(url, model_dir=tmpdir)
-
-    with subtests.test("compat"):
-        ptu.assert_allclose(
-            utils.load_state_dict_from_url(url, model_dir=tmpdir), state_dict
-        )
-
-
->>>>>>> 4ee1ca27
 def test_str_to_bool(subtests):
     for val in ("y", "yes", "t", "true", "on", "1"):
         with subtests.test(val):
