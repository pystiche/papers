--- conflicted
+++ resolved
@@ -7,23 +7,9 @@
   slow
   flaky
 addopts =
-<<<<<<< HEAD
     # show summary of all tests that did not pass
     -ra
     # Make tracebacks shorter
     --tb=short
     # enable all warnings
-    -Wd
-=======
-  # show summary of all tests that did not pass
-  -ra
-  # Make tracebacks shorter
-  --tb=short
-  # enable all warnings
-  -Wd
-  # coverage
-  --cov=pystiche_papers
-  --cov-config=.coveragerc
-xfail_strict = True
-testpaths = tests
->>>>>>> c955e171
+    -Wd