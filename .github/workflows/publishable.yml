name: publishable

on:
  push:
    branches:
      - main
      - releases/*

  pull_request:

jobs:
  pypi:
    runs-on: ubuntu-latest

    steps:
<<<<<<< HEAD
      - name: Set up python
        uses: actions/setup-python@v2
        with:
          python-version: "3.7"

      - name: Upgrade pip
        run: python -m pip install --upgrade pip

      - name: Upgrade and install additional system packages
        run: pip install --upgrade setuptools virtualenv wheel

=======
>>>>>>> c955e171
      - name: Checkout repository
        uses: actions/checkout@v2
        with:
          fetch-depth: 0

      - name: Setup development environment
        uses: ./.github/actions/setup-dev-env

      - name: Check if publishable
        run: doit publishable<|MERGE_RESOLUTION|>--- conflicted
+++ resolved
@@ -13,7 +13,6 @@
     runs-on: ubuntu-latest
 
     steps:
-<<<<<<< HEAD
       - name: Set up python
         uses: actions/setup-python@v2
         with:
@@ -25,8 +24,6 @@
       - name: Upgrade and install additional system packages
         run: pip install --upgrade setuptools virtualenv wheel
 
-=======
->>>>>>> c955e171
       - name: Checkout repository
         uses: actions/checkout@v2
         with:
