--- conflicted
+++ resolved
@@ -81,32 +81,14 @@
     for layers, score_weight in itertools.product(layer_configs, score_weights):
         row_label = layers[-1]
         column_label = f"{1.0 / score_weight:.0e}"
-<<<<<<< HEAD
         print(
-            f"Replicating Figure 3 image in row {row_label} and column {column_label}"
+            f"Replicating Figure 3 image in row {row_label} and column {column_label} "
+            f"with {params} parameters."
         )
         hyper_parameters.style_loss.layers = layers
         if args.impl_params:
             hyper_parameters.style_loss.layer_weights = paper.compute_layer_weights(
                 layers
-=======
-        header = f"Replicating Figure 3 image in row {row_label} and column {column_label}  with {params} parameters"
-        with args.logger.environment(header):
-            hyper_parameters.style_loss.layers = layers
-            if args.impl_params:
-                hyper_parameters.style_loss.layer_weights = paper.compute_layer_weights(
-                    layers
-                )
-            hyper_parameters.style_loss.score_weight = score_weight
-
-            output_image = paper.nst(
-                content_image,
-                style_image,
-                impl_params=args.impl_params,
-                hyper_parameters=hyper_parameters,
-                quiet=args.quiet,
-                logger=args.logger,
->>>>>>> 36213e57
             )
         hyper_parameters.style_loss.score_weight = score_weight
 
