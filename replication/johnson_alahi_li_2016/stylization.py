import os
import re
import sys
from os import path

<<<<<<< HEAD
import torch
import torchvision.transforms.functional as F

import pystiche_papers.johnson_alahi_li_2016 as paper
from pystiche.image import extract_edge_size, write_image

=======
>>>>>>> c955e171
from utils import (
    ArgumentParser,
    make_description,
    make_name,
    make_transformer_name,
    read_local_or_builtin_image,
)

import torch

import pystiche.image.transforms.functional as F
import pystiche_papers.johnson_alahi_li_2016 as paper
from pystiche.image import write_image


def main(args):
    transformer = load_transformer(
        args.models_dir, args.style, args.impl_params, args.instance_norm
    )

    for content in args.content:
        input_image = read_content_image(
            args.images_source_dir,
            content,
            size=1024 if args.instance_norm else 512,
            edge="long",
            device=args.device,
        )

        output_image = paper.stylization(
            input_image,
            transformer,
            impl_params=args.impl_params,
            instance_norm=args.instance_norm,
        )

        save_ouput_image(
            output_image,
            args.images_results_dir,
            content,
            args.style,
            args.impl_params,
            args.instance_norm,
        )


def load_transformer(model_dir, style, impl_params, instance_norm):
    def load(style=None):
        return paper.transformer(
            style,
            impl_params=impl_params,
            instance_norm=instance_norm,
        )

    state_dict = load_local_weights(model_dir, style, impl_params, instance_norm)
    local_weights_available = state_dict is not None
    if local_weights_available:
        transformer = load()
        transformer.load_state_dict(state_dict)
        return transformer
    else:
        try:
            return load(style)
        except RuntimeError as error:
            msg = (
                f"No pre-trained weights available for the parameter configuration\n\n"
                f"style: {style}\nimpl_params: {impl_params}\n"
                f"instance_norm: {instance_norm}"
            )
            raise RuntimeError(msg) from error


def load_local_weights(root, style, impl_params, instance_norm):
    model_name = make_transformer_name(style, impl_params, instance_norm)
    file_pattern = re.compile(model_name + r"-[a-f0-9]{8}[.]pth")

    for file in os.listdir(root):
        match = file_pattern.match(file)
        if match is not None:
            return torch.load(path.join(root, file))
    else:
        return None


def read_content_image(root, content, size=None, edge="short", **read_image_kwargs):
    image = read_local_or_builtin_image(
        root, content, paper.images(), **read_image_kwargs
    )
    if edge == "long":
        short = extract_edge_size(image, edge="short")
        long = extract_edge_size(image, edge="long")
        size = int(short / long * size)

    return F.resize(image, size)


def save_ouput_image(image, root, content, style, impl_params, instance_norm):
    name = make_name(content, style, impl_params, instance_norm)
    write_image(image, path.join(root, f"{name}.jpg"))


def make_parser():
    parser = ArgumentParser(description=make_description("stylization"))

    parser.add_argument("style", type=str, help="Style the transformer was trained on.")
    parser.add_argument(
        "content",
        type=str,
        nargs="*",
        help=(
            "Content images for which the stylization is performed successively. If "
            "relative path, the image is searched in IMAGES_SOURCE_DIR. Can also be a "
            "valid key from the built-in images. Defaults to all built-in content "
            "images."
        ),
    )
    parser.add_images_source_dir_argument()
    parser.add_images_results_dir_argument()
    parser.add_models_dir_argument()
    parser.add_impl_params_and_instance_norm_arguments()
    parser.add_device_argument()

    return parser


def parse_args(args=None):
    if args is None:
        args = sys.argv[1:]

    parser = make_parser()

    args = parser.parse_args(args)
    if not args.content:
        args.content = (
            "chicago",
            "hoovertowernight",
        )
    return args


if __name__ == "__main__":
    args = parse_args()
    main(args)<|MERGE_RESOLUTION|>--- conflicted
+++ resolved
@@ -3,15 +3,6 @@
 import sys
 from os import path
 
-<<<<<<< HEAD
-import torch
-import torchvision.transforms.functional as F
-
-import pystiche_papers.johnson_alahi_li_2016 as paper
-from pystiche.image import extract_edge_size, write_image
-
-=======
->>>>>>> c955e171
 from utils import (
     ArgumentParser,
     make_description,
@@ -21,10 +12,11 @@
 )
 
 import torch
+import torchvision.transforms.functional as F
 
 import pystiche.image.transforms.functional as F
 import pystiche_papers.johnson_alahi_li_2016 as paper
-from pystiche.image import write_image
+from pystiche.image import extract_edge_size, write_image
 
 
 def main(args):
