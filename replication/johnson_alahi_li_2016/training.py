import sys

<<<<<<< HEAD
import pystiche_papers.johnson_alahi_li_2016 as paper
from pystiche_papers.utils import save_state_dict

=======
>>>>>>> c955e171
from utils import (
    ArgumentParser,
    make_description,
    make_transformer_name,
    read_local_or_builtin_image,
)

import pystiche_papers.johnson_alahi_li_2016 as paper
from pystiche import optim
from pystiche_papers.utils import save_state_dict


# The original authors provided models together with the used hyper-parameters during
# training. Unfortunately, these hyper-parameters not only deviate
# from the paper, but also from the defaults given in the reference implementation.
# Depending on the style and whether instance norm was used or not, the following
# hyper-parameters might differ:
# - the score_weight for paper.content_loss(), paper.style_loss(), and
#   paper.regularization(),
# - the size the style_image is resized to with paper.style_transform(), and
# - the number of batches.
def adapted_hyper_parameters(impl_params, instance_norm, style):
    hyper_parameters = paper.hyper_parameters()
    if not impl_params:
        return hyper_parameters

    content_loss = hyper_parameters.content_loss
    style_loss = hyper_parameters.style_loss
    regularization = hyper_parameters.regularization
    style_transform = hyper_parameters.style_transform
    batch_sampler = hyper_parameters.batch_sampler

    if instance_norm and style == "candy":
        style_loss.score_weight = 1e1
        regularization.score_weight = 1e-4
        style_transform.edge_size = 384

    elif not instance_norm and style == "composition_vii":
        style_transform.edge_size = 512
        batch_sampler.num_batches = 60000

    elif instance_norm and style == "feathers":
        style_loss.score_weight = 1e1
        regularization.score_weight = 1e-5
        style_transform.edge_size = 180
        batch_sampler.num_batches = 60000

    elif instance_norm and style == "la_muse":
        content_loss.score_weight = 5e-1
        style_loss.score_weight = 1e1
        regularization.score_weight = 1e-4
        style_transform.edge_size = 512

    elif not instance_norm and style == "la_muse":
        regularization.score_weight = 1e-5
        style_transform.edge_size = 512

    elif instance_norm and style == "mosaic":
        style_loss.score_weight = 1e1
        regularization.score_weight = 1e-5
        style_transform.edge_size = 512
        batch_sampler.num_batches = 60000

    elif not instance_norm and style == "starry_night":
        style_loss.score_weight = 3e0
        regularization.score_weight = 1e-5
        style_transform.edge_size = 512

    elif instance_norm and style == "the_scream":
        style_loss.score_weight = 2e1
        regularization.score_weight = 1e-5
        style_transform.edge_size = 384
        batch_sampler.num_batches = 60000

    elif not instance_norm and style == "the_wave":
        regularization.score_weight = 1e-4
        style_transform.edge_size = 512

    elif instance_norm and style == "udnie":
        content_loss.score_weight = 5e-1
        style_loss.score_weight = 1e1

    return hyper_parameters


def main(args):
    dataset = paper.dataset(args.dataset_dir, impl_params=args.impl_params)
    content_image_loader = paper.image_loader(
        dataset,
        pin_memory=str(args.device).startswith("cuda"),
    )

    for style in args.style:
        style_image = read_style_image(
            args.images_source_dir, style, device=args.device
        )

        hyper_parameters = adapted_hyper_parameters(
            args.impl_params, args.instance_norm, style
        )

        transformer = paper.training(
            content_image_loader,
            style_image,
            impl_params=args.impl_params,
            instance_norm=args.instance_norm,
            hyper_parameters=hyper_parameters,
        )

        model_name = make_transformer_name(style, args.impl_params, args.instance_norm)
        save_state_dict(transformer, model_name, root=args.models_dir)


def read_style_image(root, style, **read_image_kwargs):
    return read_local_or_builtin_image(root, style, paper.images(), **read_image_kwargs)


def make_parser():
    parser = ArgumentParser(description=make_description("training"))

    parser.add_argument(
        "style",
        type=str,
        nargs="*",
        help=(
            "Style images for which the training is performed successively. If "
            "relative path, the image is searched in IMAGES_SOURCE_DIR. Can also be a "
            "valid key from the built-in images. Defaults to all built-in style images."
        ),
    )
    parser.add_images_source_dir_argument()
    parser.add_models_dir_argument()
    parser.add_dataset_dir_argument()
    parser.add_impl_params_and_instance_norm_arguments()
    parser.add_device_argument()

    return parser


def parse_args(args=None):
    if args is None:
        args = sys.argv[1:]

    parser = make_parser()
    args = parser.parse_args(args)
    if not args.style:
        args.style = (
            "starry_night",
            "la_muse",
            "composition_vii",
            "the_wave",
            "candy",
            "udnie",
            "the_scream",
            "mosaic",
            "feathers",
        )
    return args


if __name__ == "__main__":
    args = parse_args()
    main(args)<|MERGE_RESOLUTION|>--- conflicted
+++ resolved
@@ -1,11 +1,5 @@
 import sys
 
-<<<<<<< HEAD
-import pystiche_papers.johnson_alahi_li_2016 as paper
-from pystiche_papers.utils import save_state_dict
-
-=======
->>>>>>> c955e171
 from utils import (
     ArgumentParser,
     make_description,
