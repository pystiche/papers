--- conflicted
+++ resolved
@@ -1,9 +1,5 @@
-<<<<<<< HEAD
 import contextlib
-from typing import Optional, Sequence, Tuple, cast
-=======
 from typing import cast, Optional, Sequence, Tuple
->>>>>>> c955e171
 
 import torch
 from torch import nn, optim
