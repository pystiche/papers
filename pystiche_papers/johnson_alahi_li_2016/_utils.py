from torch import nn, optim

from pystiche import enc
from pystiche.image import transforms
<<<<<<< HEAD
from pystiche_papers.utils import HyperParameters, Identity
=======
from pystiche_papers.utils import Identity
>>>>>>> b76d2122

__all__ = [
    "hyper_parameters",
    "preprocessor",
    "postprocessor",
    "multi_layer_encoder",
    "optimizer",
]


def hyper_parameters() -> HyperParameters:
    r"""Hyper parameters from :cite:`JAL2016`."""
    return HyperParameters(
        content_loss=HyperParameters(
            layer="relu2_2",
            # The paper reports no score weight so we go with the default value of the
            # implementation instead
            # https://github.com/pmeier/fast-neural-style/blob/813c83441953ead2adb3f65f4cc2d5599d735fa7/train.lua#L36
            score_weight=1e0,
        ),
        style_loss=HyperParameters(
            layers=("relu1_2", "relu2_2", "relu3_3", "relu4_3"),
            layer_weights="sum",
            # The paper reports no style score weight so we go with the default value
            # of the implementation instead
            # https://github.com/pmeier/fast-neural-style/blob/813c83441953ead2adb3f65f4cc2d5599d735fa7/train.lua#L43
            score_weight=5e0,
        ),
        regularization=HyperParameters(
            # The paper reports a range of regularization score weights so we go with
            # the default value of the implementation instead
            # https://github.com/pmeier/fast-neural-style/blob/813c83441953ead2adb3f65f4cc2d5599d735fa7/train.lua#L33
            score_weight=1e-6,
        ),
        content_transform=HyperParameters(image_size=(256, 256)),
        style_transform=HyperParameters(edge_size=256, edge="long"),
        batch_sampler=HyperParameters(num_batches=40000, batch_size=4),
    )


def preprocessor(impl_params: bool = True) -> nn.Module:
    r"""Preprocessor from :cite:`JAL2016`.

    Args:
        impl_params: If ``True``, the input is preprocessed for models trained with
            the Caffe framework. If ``False``, the preprocessor performs the identity
            operation.

    .. seealso::

        - :class:`pystiche.image.transforms.CaffePreprocessing`
    """
    # https://github.com/pmeier/fast-neural-style/blob/813c83441953ead2adb3f65f4cc2d5599d735fa7/fast_neural_style/preprocess.lua#L57-L62
    # https://github.com/pmeier/fast-neural-style/blob/813c83441953ead2adb3f65f4cc2d5599d735fa7/fast_neural_style/DataLoader.lua#L92
    # https://github.com/pmeier/fast-neural-style/blob/813c83441953ead2adb3f65f4cc2d5599d735fa7/train.lua#L133
    return transforms.CaffePreprocessing() if impl_params else Identity()

<<<<<<< HEAD
=======
def preprocessor(impl_params: bool = True) -> nn.Module:
    r"""Preprocessor from :cite:`JAL2016`.

    Args:
        impl_params: If ``True``, the input is preprocessed for models trained with
            the Caffe framework. If ``False``, the preprocessor performs the identity
            operation.

    .. seealso::

        - :class:`pystiche.image.transforms.CaffePreprocessing`
    """
    # https://github.com/pmeier/fast-neural-style/blob/813c83441953ead2adb3f65f4cc2d5599d735fa7/fast_neural_style/preprocess.lua#L57-L62
    # https://github.com/pmeier/fast-neural-style/blob/813c83441953ead2adb3f65f4cc2d5599d735fa7/fast_neural_style/DataLoader.lua#L92
    # https://github.com/pmeier/fast-neural-style/blob/813c83441953ead2adb3f65f4cc2d5599d735fa7/train.lua#L133
    return transforms.CaffePreprocessing() if impl_params else Identity()
>>>>>>> b76d2122

def postprocessor(impl_params: bool = True) -> nn.Module:
    r"""Preprocessor from :cite:`JAL2016`.

<<<<<<< HEAD
=======
def postprocessor(impl_params: bool = True) -> nn.Module:
    r"""Preprocessor from :cite:`JAL2016`.

>>>>>>> b76d2122
    Args:
        impl_params: If ``True``, the input is postprocessed from models trained with
            the Caffe framework. If ``False``, the postprocessor performs the identity
            operation.

    .. seealso::

        - :class:`pystiche.image.transforms.CaffePostprocessing`
    """
    # https://github.com/pmeier/fast-neural-style/blob/813c83441953ead2adb3f65f4cc2d5599d735fa7/fast_neural_style/preprocess.lua#L66-L71
    # https://github.com/pmeier/fast-neural-style/blob/813c83441953ead2adb3f65f4cc2d5599d735fa7/fast_neural_style.lua#L89
    return transforms.CaffePostprocessing() if impl_params else Identity()


def multi_layer_encoder(impl_params: bool = True,) -> enc.VGGMultiLayerEncoder:
    r"""Multi-layer encoder from :cite:`JAL2016`.

    Args:
        impl_params: If ``True``, the necessary preprocessing of the images is
            performed internally.
    """
    return enc.vgg16_multi_layer_encoder(
        weights="caffe", internal_preprocessing=not impl_params, allow_inplace=True
    )


def optimizer(transformer: nn.Module) -> optim.Adam:
    r"""Optimizer from :cite:`JAL2016`.

    Args:
        transformer: Transformer to be optimized.

    """
    return optim.Adam(transformer.parameters(), lr=1e-3)<|MERGE_RESOLUTION|>--- conflicted
+++ resolved
@@ -2,11 +2,7 @@
 
 from pystiche import enc
 from pystiche.image import transforms
-<<<<<<< HEAD
 from pystiche_papers.utils import HyperParameters, Identity
-=======
-from pystiche_papers.utils import Identity
->>>>>>> b76d2122
 
 __all__ = [
     "hyper_parameters",
@@ -64,35 +60,10 @@
     # https://github.com/pmeier/fast-neural-style/blob/813c83441953ead2adb3f65f4cc2d5599d735fa7/train.lua#L133
     return transforms.CaffePreprocessing() if impl_params else Identity()
 
-<<<<<<< HEAD
-=======
-def preprocessor(impl_params: bool = True) -> nn.Module:
-    r"""Preprocessor from :cite:`JAL2016`.
-
-    Args:
-        impl_params: If ``True``, the input is preprocessed for models trained with
-            the Caffe framework. If ``False``, the preprocessor performs the identity
-            operation.
-
-    .. seealso::
-
-        - :class:`pystiche.image.transforms.CaffePreprocessing`
-    """
-    # https://github.com/pmeier/fast-neural-style/blob/813c83441953ead2adb3f65f4cc2d5599d735fa7/fast_neural_style/preprocess.lua#L57-L62
-    # https://github.com/pmeier/fast-neural-style/blob/813c83441953ead2adb3f65f4cc2d5599d735fa7/fast_neural_style/DataLoader.lua#L92
-    # https://github.com/pmeier/fast-neural-style/blob/813c83441953ead2adb3f65f4cc2d5599d735fa7/train.lua#L133
-    return transforms.CaffePreprocessing() if impl_params else Identity()
->>>>>>> b76d2122
 
 def postprocessor(impl_params: bool = True) -> nn.Module:
-    r"""Preprocessor from :cite:`JAL2016`.
+    r"""Postprocessor from :cite:`JAL2016`.
 
-<<<<<<< HEAD
-=======
-def postprocessor(impl_params: bool = True) -> nn.Module:
-    r"""Preprocessor from :cite:`JAL2016`.
-
->>>>>>> b76d2122
     Args:
         impl_params: If ``True``, the input is postprocessed from models trained with
             the Caffe framework. If ``False``, the postprocessor performs the identity
