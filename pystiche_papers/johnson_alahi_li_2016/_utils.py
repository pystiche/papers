from torch import nn, optim

from pystiche import enc
from pystiche.image import transforms
<<<<<<< HEAD
from pystiche_papers.utils import HyperParameters
=======
from pystiche_papers.utils import Identity
>>>>>>> b76d2122

__all__ = [
    "hyper_parameters",
    "preprocessor",
    "postprocessor",
    "multi_layer_encoder",
    "optimizer",
]


def hyper_parameters() -> HyperParameters:
    r"""Hyper parameters from :cite:`JAL2016`."""
    return HyperParameters(
        content_loss=HyperParameters(
            layer="relu2_2",
            # The paper reports no score weight so we go with the default value of the
            # implementation instead
            # https://github.com/pmeier/fast-neural-style/blob/813c83441953ead2adb3f65f4cc2d5599d735fa7/train.lua#L36
            score_weight=1e0,
        ),
        style_loss=HyperParameters(
            layers=("relu1_2", "relu2_2", "relu3_3", "relu4_3"),
            layer_weights="sum",
            # The paper reports no style score weight so we go with the default value
            # of the implementation instead
            # https://github.com/pmeier/fast-neural-style/blob/813c83441953ead2adb3f65f4cc2d5599d735fa7/train.lua#L43
            score_weight=5e0,
        ),
        regularization=HyperParameters(
            # The paper reports a range of regularization score weights so we go with
            # the default value of the implementation instead
            # https://github.com/pmeier/fast-neural-style/blob/813c83441953ead2adb3f65f4cc2d5599d735fa7/train.lua#L33
            score_weight=1e-6,
        ),
        content_transform=HyperParameters(edge_size=256),
        style_transform=HyperParameters(edge_size=256, edge="long"),
        batch_sampler=HyperParameters(num_batches=40000, batch_size=4),
    )


def preprocessor(impl_params: bool = True) -> nn.Module:
    r"""Preprocessor from :cite:`JAL2016`.

    Args:
        impl_params: If ``True``, the input is preprocessed for models trained with
            the Caffe framework. If ``False``, the preprocessor performs the identity
            operation.

    .. seealso::

        - :class:`pystiche.image.transforms.CaffePreprocessing`
    """
    # https://github.com/pmeier/fast-neural-style/blob/813c83441953ead2adb3f65f4cc2d5599d735fa7/fast_neural_style/preprocess.lua#L57-L62
    # https://github.com/pmeier/fast-neural-style/blob/813c83441953ead2adb3f65f4cc2d5599d735fa7/fast_neural_style/DataLoader.lua#L92
    # https://github.com/pmeier/fast-neural-style/blob/813c83441953ead2adb3f65f4cc2d5599d735fa7/train.lua#L133
    return transforms.CaffePreprocessing() if impl_params else Identity()


def postprocessor(impl_params: bool = True) -> nn.Module:
    r"""Preprocessor from :cite:`JAL2016`.

    Args:
        impl_params: If ``True``, the input is postprocessed from models trained with
            the Caffe framework. If ``False``, the postprocessor performs the identity
            operation.

    .. seealso::

        - :class:`pystiche.image.transforms.CaffePostprocessing`
    """
    # https://github.com/pmeier/fast-neural-style/blob/813c83441953ead2adb3f65f4cc2d5599d735fa7/fast_neural_style/preprocess.lua#L66-L71
    # https://github.com/pmeier/fast-neural-style/blob/813c83441953ead2adb3f65f4cc2d5599d735fa7/fast_neural_style.lua#L89
    return transforms.CaffePostprocessing() if impl_params else Identity()


def multi_layer_encoder(impl_params: bool = True,) -> enc.VGGMultiLayerEncoder:
    r"""Multi-layer encoder from :cite:`JAL2016`.

    Args:
        impl_params: If ``True``, the necessary preprocessing of the images is
            performed internally.
    """
    return enc.vgg16_multi_layer_encoder(
        weights="caffe", internal_preprocessing=not impl_params, allow_inplace=True
    )


def optimizer(transformer: nn.Module) -> optim.Adam:
    r"""Optimizer from :cite:`JAL2016`.

    Args:
        transformer: Transformer to be optimized.

    """
    return optim.Adam(transformer.parameters(), lr=1e-3)<|MERGE_RESOLUTION|>--- conflicted
+++ resolved
@@ -2,11 +2,7 @@
 
 from pystiche import enc
 from pystiche.image import transforms
-<<<<<<< HEAD
-from pystiche_papers.utils import HyperParameters
-=======
-from pystiche_papers.utils import Identity
->>>>>>> b76d2122
+from pystiche_papers.utils import HyperParameters, Identity
 
 __all__ = [
     "hyper_parameters",
