--- conflicted
+++ resolved
@@ -246,8 +246,4 @@
         impl_params=impl_params, **regularization_kwargs
     )
 
-<<<<<<< HEAD
-    return PerceptualLoss(content_loss, style_loss, regularization=regularization,)
-=======
-    return PerceptualLoss(content_loss, style_loss, regularization=regularization)
->>>>>>> fb726106
+    return PerceptualLoss(content_loss, style_loss, regularization=regularization)